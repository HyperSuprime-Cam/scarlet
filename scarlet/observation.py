import autograd.numpy as np
from scipy import fftpack

from . import interpolation
from . import fft
from . import resampling

import logging

logger = logging.getLogger("scarlet.observation")


def _centered(arr, newshape):
    """Return the center newshape portion of the array.
    This function is used by `fft_convolve` to remove
    the zero padded region of the convolution.
    """
    newshape = np.asarray(newshape)
    currshape = np.array(arr.shape)
    startind = (currshape - newshape) // 2
    endind = startind + newshape
    myslice = [slice(startind[k], endind[k]) for k in range(len(endind))]

    return arr[tuple(myslice)]


def sinc_shift_1D(img, shift, axis, fast_size, sign = -1):
    '''Performs 1D sinc convolutions and shifting in Fourier space

    Parameters
    ----------
    img: array
        the 2D image to sinc convolve and shift
    shift: array
        an array of the shift values for each line of img
    axis: int (0 or 1)
        the axis along which the convolution and shifting happens
    fast_size: int
        numpy's fast fft size for Fourier transform
    sign: int
        Should be 1 or -1. Is used to invert an axis.
    Returns
    -------
    result: array
        the shifted and sinc convolved array in configuration space
    '''

    assert np.size(img.shape) == 2
    assert axis in [0,1]
    assert sign in [-1,1]

    #fft along the desired axis
    img_fft = np.fft.rfftn(img, [fast_size], axes = [axis])

    #frequency sampling
    nu = np.fft.rfftfreq(fast_size)

    if axis == 0:
        # shifting operator
        shift_op = np.exp(-2j * sign * np.pi * shift[:, np.newaxis] * nu[np.newaxis, :])
        # convolution by sinc: setting to zero all coefficients > n//2
        shift_op[fast_size // 2:, :] = 0
        img_shiftfft = img_fft[np.newaxis, :, :]*shift_op[:,:,np.newaxis]

    else:
        # shifting operator
        shift_op = np.exp(-2j * sign * np.pi * nu[:, np.newaxis] * shift[np.newaxis, :])
        # convolution by sinc: setting to zero all coefficients > n//2
        shift_op[:,fast_size // 2:] = 0
        img_shiftfft = img_fft[:, :, np.newaxis]*shift_op[np.newaxis, :,:]

    return np.fft.fftshift(np.fft.irfftn(img_shiftfft, [fast_size], axes = [1]), axes = [1])

def sinc_shift_2D(imgs, shifts, axes = [None], doit = 0, padding = 0):
    '''Performs 2 1D sinc convolutions and shifting along one rotated axis in Fourier space.

<<<<<<< HEAD
    Parameters
    ----------
    imgs: array
        a cube of 2D images to sinc convolve and shift
    shifts: array
        an array of the shift values for each line and columns of images in imgs
    axes: array
        Optional argument that specifies the axes along which to apply sinc convolution.
        If set to `None`, no sinc is applied.
    Returns
    -------
    result: array
        the shifted and sinc convolved array in configuration space
    '''

    assert np.size(imgs.shape) == 3
    assert axes in [[None], [0], [1], [0,1]]

    fast_shape = np.array([fftpack.helper.next_fast_len(s+padding) for s in imgs.shape[1:]])
    while fast_shape[0] % 2 != 0:
        fast_shape[0] = fftpack.helper.next_fast_len(fast_shape[0] + 1)
    while fast_shape[1] % 2 != 0:
        fast_shape[1] = fftpack.helper.next_fast_len(fast_shape[1] + 1)

    #fft
    imgs_fft = np.fft.rfftn(imgs, fast_shape, axes = [1,2])

    #frequency sampling
    nu = np.fft.fftfreq(fast_shape[0])
    mu = np.fft.rfftfreq(fast_shape[1])

    # shifting operator
    shift_y = np.exp(- 2j * np.pi * shifts[0][ :, np.newaxis] * nu[np.newaxis, :])
    shift_x = np.exp(- 2j * np.pi * shifts[1][ :, np.newaxis] * mu[np.newaxis, :])

    imgs_shiftfft = []
    for img_fft in imgs_fft:
        #Shift along the y-axis
        img_shiftfft = img_fft[np.newaxis, :, :]*shift_y[:,:,np.newaxis]
        # Shift along the x-axis
        imgs_shiftfft.append(img_shiftfft * shift_x[:, np.newaxis, :])

    imgs_shiftfft = np.array(imgs_shiftfft)
    # convolution by sinc: setting to zero all coefficients > n//2 along the desired axis:
    if 0 in axes:
        imgs_shiftfft[:, :, fast_shape[0] // 2, :] = 0
    if 1 in axes:
        imgs_shiftfft[:, :, :, fast_shape[1] // 2:] = 0

    #Inverse Fourier transform. I use irfftn because the size of the array is greatly reduced by the separation trick,
    # But for a large number of pixels on the side, the iterative method should be prefered.
    if shifts[0].size < 1e4:
        if doit == 1:
            op = np.fft.fftshift(np.fft.irfftn(imgs_shiftfft, fast_shape, axes = [2,3]), axes = [2,3])
        else:
            op = np.fft.irfftn(imgs_shiftfft, fast_shape, axes=[2, 3])
    else:
        op = np.zeros((imgs.shape[0], imgs_shiftfft.shape[1], imgs.shape[1], imgs.shape[2]))
        for count in range(len(shifts[0])):
            op[:, count, :, :] = np.fft.fftshift(np.fft.irfftn(imgs_shiftfft[:,count,:,:], fast_shape,
                                                            axes = [1,2]), axes = [1,2])

    return op

=======
>>>>>>> e0545810
class Frame():
    """Spatial and spectral characteristics of the data

    Attributes
    ----------
    shape: tuple
        (channels, Ny, Nx) shape of the model image
    wcs: TBD
        World Coordinates
    psfs: array or tensor
        PSF in each band
    channels: list of hashable elements
        Names/identifiers of spectral channels
    dtype: `numpy.dtype`
        Dtype to represent the data.
    """
    def __init__(self, shape, wcs=None, psfs=None, channels=None, dtype=np.float32):
        assert len(shape) == 3
        self._shape = tuple(shape)
        self.wcs = wcs

        if psfs is None:
            logger.warning('No PSFs specified. Possible, but dangerous!')
        else:
            msg = 'PSFs need to have shape (1,Ny,Nx) for Blend and (B,Ny,Nx) for Observation'
            assert len(psfs) == 1 or len(psfs) == shape[0], msg
            if not isinstance(psfs, fft.Fourier):
                psfs = fft.Fourier(psfs, axes=(1, 2))
            if not np.allclose(psfs.sum(axis=(1, 2)), 1):
                logger.warning('PSFs not normalized. Normalizing now..')
                psfs.normalize()

            if dtype != psfs.image.dtype:
                msg = "Dtypes of PSFs and Frame different. Casting PSFs to {}".format(dtype)
                logger.warning(msg)
                psfs.update_dtype(dtype)

        self._psfs = psfs

        assert channels is None or len(channels) == shape[0]
        self.channels = channels
        self.dtype = dtype

    @property
    def C(self):
        """Number of channels in the model
        """
        return self._shape[0]

    @property
    def Ny(self):
        """Number of pixel in the y-direction
        """
        return self._shape[1]

    @property
    def Nx(self):
        """Number of pixels in the x-direction
        """
        return self._shape[2]

    @property
    def shape(self):
        """Shape of the model.
        """
        return self._shape

    @property
    def psfs(self):
        return self._psfs

    def get_pixel(self, sky_coord):
        """Get the pixel coordinate from a world coordinate
        If there is no WCS associated with the `Scene`,
        meaning the data frame and model frame are the same,
        then this just returns the `sky_coord`
        """
        if self.wcs is not None:
            if self.wcs.naxis == 3:
                coord = self.wcs.wcs_world2pix(sky_coord[0], sky_coord[1], 0, 0)
            elif self.wcs.naxis == 2:
                coord = self.wcs.wcs_world2pix(sky_coord[0], sky_coord[1], 0)
            else:
                raise ValueError("Invalid number of wcs dimensions: {0}".format(self.wcs.naxis))
            return (int(coord[0].item()), int(coord[1].item()))

        return tuple(int(coord) for coord in sky_coord)


class Observation():
    """Data and metadata for a single set of observations

    Attributes
    ----------
    images: array or tensor
        3D data cube (channels, Ny, Nx) of the image in each band.
    frame: a `scarlet.Frame` instance
        The spectral and spatial characteristics of these data
    weights: array or tensor
        Weight for each pixel in `images`.
        If a set of masks exists for the observations then
        then any masked pixels should have their `weight` set
        to zero.
    padding: int
        Number of pixels to pad each side with, in addition to
        half the width of the PSF, for FFTs. This is needed to
        prevent artifacts from the FFT.
    """

    def __init__(self, images, psfs=None, weights=None, wcs=None, channels=None, padding=10):
        """Create an Observation

        Parameters
        ---------
        images: array or tensor
            3D data cube (channels, Ny, Nx) of the image in each band.
        psfs: array or tensor
            PSF for each band in `images`.
        weights: array or tensor
            Weight for each pixel in `images`.
            If a set of masks exists for the observations then
            then any masked pixels should have their `weight` set
            to zero.
        wcs: TBD
            World Coordinate System associated with the images.
        channels: list of hashable elements
            Names/identifiers of spectral channels
        padding: int
            Number of pixels to pad each side with, in addition to
            half the width of the PSF, for FFTs. This is needed to
            prevent artifacts from the FFT.
        """
        self.frame = Frame(images.shape, wcs=wcs, psfs=psfs, channels=channels, dtype=images.dtype)

        self.images = np.array(images)
        if weights is not None:
            self.weights = np.array(weights)
        else:
            self.weights = 1

        self._padding = padding

    def match(self, model_frame):
        """Match the frame of `Blend` to the frame of this observation.

        The method sets up the mappings in spectral and spatial coordinates,
        which includes a spatial selection, computing PSF difference kernels
        and filter transformations.

        Parameters
        ---------
        model_frame: a `scarlet.Frame` instance
            The frame of `Blend` to match

        Returns
        -------
        None
        """

        if self.frame.dtype != model_frame.dtype:
            msg = "Dtypes of model and observation different. Casting observation to {}"
            msg = msg.format(model_frame.dtype)
            logger.warning(msg)
            self.frame.dtype = model_frame.dtype
            self.images = self.images.astype(model_frame.dtype)
            if type(self.weights) is np.ndarray:
                self.weights = self.weights.astype(model_frame.dtype)
            if self.frame._psfs is not None:
                self.frame.psfs.update_dtype(model_frame.dtype)

        #  channels of model that are represented in this observation
        self._band_slice = slice(None)
        if self.frame.channels is not model_frame.channels:
            assert self.frame.channels is not None and model_frame.channels is not None
            bmin = model_frame.channels.index(self.frame.channels[0])
            bmax = model_frame.channels.index(self.frame.channels[-1])
            self._band_slice = slice(bmin, bmax + 1)

        self._diff_kernels = None
        if self.frame.psfs is not model_frame.psfs:
            assert self.frame.psfs is not None and model_frame.psfs is not None
            self._diff_kernels = fft.match_psfs(self.frame.psfs, model_frame.psfs)

        return self

    def _convolve(self, model):
        """Convolve the model in a single band
        """
        return fft.convolve(fft.Fourier(model, axes=(1, 2)), self._diff_kernels).image

    def render(self, model):
        """Convolve a model to the observation frame

        Parameters
        ----------
        model: array
            The model from `Blend`

        Returns
        -------
        model_: array
            The convolved `model` in the observation frame
        """
        model_ = model[self._band_slice, :, :]
        if self._diff_kernels is not None:
            model_ = self._convolve(model_)

        return model_

    def get_loss(self, model):
        """Computes the loss/fidelity of a given model wrt to the observation

        Parameters
        ----------
        model: array
            The model from `Blend`

        Returns
        -------
        result: array
            Scalar tensor with the likelihood of the model
            given the image data
        """

        model = self.render(model)

        return 0.5 * np.sum((self.weights * (model - self.images)) ** 2)


class LowResObservation(Observation):

    def __init__(self, images, wcs=None, psfs=None, weights=None, channels=None, padding=3, operator = 'exact'):

        assert wcs is not None, "WCS is necessary for LowResObservation"
        assert psfs is not None, "PSFs are necessary for LowResObservation"
        assert operator in ['exact', 'bilinear', 'SVD']

        super().__init__(images, wcs=wcs, psfs=psfs, weights=weights, channels=channels, padding=padding)

    def match_psfs(self, psf_hr, wcs_hr):
        '''psf matching between different dataset
        Matches PSFS at different resolutions by interpolating psf_lr on the same grid as psf_hr
        Parameters
        ----------
        psf_hr: array
            centered psf of the high resolution scene
        psf_lr: array
            centered psf of the low resolution scene
        wcs_hr: WCS object
            wcs of the high resolution scene
        wcs_lr: WCS object
            wcs of the low resolution scene
        Returns
        -------
        psf_match_hr: array
            high rresolution psf at mactching size
        psf_match_lr: array
            low resolution psf at matching size and resolution
        '''

        psf_lr = self.frame.psfs.image
        wcs_lr = self.frame.wcs

        ny_hr, nx_hr = psf_hr.shape
        npsf_bands, ny_lr, nx_lr = psf_lr.shape

        # Createsa wcs for psfs centered around the frame center
        psf_wcs_hr = wcs_hr.deepcopy()
        psf_wcs_lr = wcs_lr.deepcopy()

        if psf_wcs_hr.naxis == 2:
            psf_wcs_hr.wcs.crval = 0., 0.
            psf_wcs_hr.wcs.crpix = ny_hr / 2.+1, nx_hr / 2.+1
        elif psf_wcs_hr.naxis == 3:
            psf_wcs_hr.wcs.crval = 0., 0., 0.
            psf_wcs_hr.wcs.crpix = ny_hr / 2+1, nx_hr / 2.+1, 0.
        if psf_wcs_lr.naxis == 2:
            psf_wcs_lr.wcs.crval = 0., 0.
            psf_wcs_lr.wcs.crpix = ny_lr / 2.+1, nx_lr / 2.+1
        elif psf_wcs_lr.naxis == 3:
            psf_wcs_lr.wcs.crval = 0., 0., 0.
            psf_wcs_lr.wcs.crpix = ny_lr / 2.+1, nx_lr / 2.+1, 0

        pcoordlr_lr, pcoordlr_hr, coordover_hr = resampling.match_patches(psf_hr.shape, psf_lr.data.shape[1:],
                                                                    psf_wcs_hr, psf_wcs_lr, isrot = False, psf = True)

        npsf_y = np.max(coordover_hr[0])-np.min(coordover_hr[0])+1
        npsf_x = np.max(coordover_hr[1])-np.min(coordover_hr[1])+1

        psf_match_lr = interpolation.sinc_interp(coordover_hr, pcoordlr_hr,
                                            psf_lr[:,pcoordlr_lr[0].min():pcoordlr_lr[1].max()+1,pcoordlr_lr[1].min():
                                            pcoordlr_lr[1].max()+1]).reshape(npsf_bands, npsf_y, npsf_x)
        psf_match_hr = psf_hr[coordover_hr[0].min():coordover_hr[0].max()+1,
                       coordover_hr[1].min():coordover_hr[1].max()+1].reshape(npsf_y, npsf_x)

        assert np.shape(psf_match_lr[0]) == np.shape(psf_match_hr)

        psf_match_hr /= np.sum(psf_match_hr)
        psf_match_lr /= np.sum(psf_match_lr)
        return psf_match_hr[np.newaxis, :], psf_match_lr

    def build_diffkernel(self, model_frame):
        '''Builds the differential convolution kernel between the observation and the frame psfs

        Parameters
        ----------
        model_frame: Frame object
            the frame of the model (hehehe)
        Returns
        -------
        diff_psf: array
            the differential psf between observation and frame psfs.
        '''
        # Compute diff kernel at hr
        whr = model_frame.wcs

        # Reference PSF
        _target = model_frame.psfs.image[0, :, :]

        _fftpack_shape = [fftpack.helper.next_fast_len(d) for d in _target.shape]

        while _fftpack_shape[-1] % 2 != 0:
            k_shape = np.array(_fftpack_shape) + 1
            _fftpack_shape = [fftpack.helper.next_fast_len(k_s) for k_s in k_shape]

        # Computes spatially matching observation and target psfs. The observation psf is also resampled \\
        # to the model frame resolution
        new_target, observed_psfs = self.match_psfs(_target, whr)
        target_fft = np.fft.rfftn(new_target[0], _fftpack_shape)
        sel = target_fft == 0
        observed_ffts = np.fft.rfftn(observed_psfs, _fftpack_shape, axes=(1, 2))

        # Computes the diff kernel in Fourier
        kernel_fft = observed_ffts / target_fft
        kernel_fft[:, sel] = 0
        kernel = np.fft.irfftn(kernel_fft, _fftpack_shape, axes=(1, 2))
        kernel = np.fft.ifftshift(kernel, axes=(1, 2))

        if kernel.shape[1] % 2 == 0:
            kernel = kernel[:, 1:, 1:]

        kernel = _centered(kernel, observed_psfs.shape)
        diff_psf = kernel / kernel.sum()

        return diff_psf

    def match(self, model_frame):

        if self.frame.dtype != model_frame.dtype:
            msg = "Dtypes of model and observation different. Casting observation to {}"
            logger.warning(msg.format(model_frame.dtype))
            self.frame.dtype = model_frame.dtype
            self.images = self.images.astype(model_frame.dtype)
            if type(self.weights) is np.ndarray:
                self.weights = self.weights.astype(model_frame.dtype)
            if self.frame._psfs is not None:
                self.frame._psfs.update_dtype(model_frame.dtype)

        #  channels of model that are represented in this observation
        self._band_slice = slice(None)
        if self.frame.channels is not model_frame.channels:
            bmin = model_frame.channels.index(self.frame.channels[0])
            bmax = model_frame.channels.index(self.frame.channels[-1])
            self._band_slice = slice(bmin, bmax+1)

        #Vector giving the direction of the x-axis of each frame
        self_framevector = np.sum(self.frame.wcs.wcs.pc, axis=0)[:2]
        model_framevector = np.sum(model_frame.wcs.wcs.pc, axis=0)[:2]
        #normalisation
        self_framevector /= np.sqrt(np.sum(self_framevector**2))
        model_framevector /= np.sum(model_framevector**2)**0.5

        # sin of the angle between datasets (normalised cross product)
        self.sin_rot = np.cross(self_framevector, model_framevector)
        #Is the angle larger than machine precision?
        self.isrot = (np.abs(self.sin_rot)**2) > np.finfo(float).eps
        if not self.isrot:
            self.sin_rot = 0
            self.cos_rot = 1
        #cos of the angle. (normalised scalar product)
        self.cos_rot = np.dot(self_framevector, model_framevector)
        if np.abs(self.cos_rot) < np.finfo(float).eps:
            self.cos_rot = 0
            self.sin_rot = 1
        #This is a sanity check for me. I suggest to keep it while we are testing that thing, but ultimately, it can go.
        assert (1 - self.sin_rot ** 2 - self.cos_rot ** 2) < np.finfo(float).eps

        # Get pixel coordinates in each frame.
        coord_lr, coord_hr, coordhr_over = resampling.match_patches(model_frame.shape, self.frame.shape,
                                                                    model_frame.wcs, self.frame.wcs, isrot = self.isrot)

        #shape of the low resolutino image in the overlap or union
        self.lr_shape = (np.max(coord_lr[0])-np.min(coord_lr[0])+1,np.max(coord_lr[1])-np.min(coord_lr[1])+1)

        #Coordinates of overlapping low resolutions pixels at low resolution
        self._coord_lr = coord_lr
        #Coordinates of overlaping low resolution pixels in high resolution frame
        self._coord_hr = coord_hr
        #Coordinates for all model frame pixels
        self.frame_coord = (np.array(range(model_frame.Ny)), np.array(range(model_frame.Nx)))

        diff_psf = self.build_diffkernel(model_frame)

        #Padding the psf to the frame size
        #At the moment, this only handles the case where size(psf)<size(frame), which,
        # I think is the only one that should arise anyway
        pady = np.ceil((model_frame.shape[1] - diff_psf.shape[1]) / 2.).astype(int)
        padx = np.ceil((model_frame.shape[2] - diff_psf.shape[2]) / 2.).astype(int)
        diff_psf = np.pad(diff_psf, ((0, 0), (pady, pady), (padx, padx)), 'constant')

        # 1D convolutions convolutions of the model are done along the smaller axis, therefore,
        # psf is convolved along the frame's longer axis.
        # the smaller frame axis:
        self.small_axis = (self.frame.Nx <= self.frame.Ny)

        if self.isrot:

            #Unrotated coordinates:
            Y_unrot = (self._coord_hr[0] * self.cos_rot + self._coord_hr[1] * self.sin_rot).reshape(self.lr_shape)
            X_unrot = (self._coord_hr[1] * self.cos_rot - self._coord_hr[0] * self.sin_rot).reshape(self.lr_shape)

            #Removing redundancy
            self.Y_unrot = Y_unrot[:, 0]
            self.X_unrot = X_unrot[0, :]

            if self.small_axis:
                resconv_op = sinc_shift_2D(diff_psf, [self.Y_unrot * self.cos_rot, self.Y_unrot * self.sin_rot],
                                                axes = [0,1])
            else:
                resconv_op = sinc_shift_2D(diff_psf, [-self.sin_rot * self.X_unrot, self.cos_rot * self.X_unrot],
                                                axes = [0,1])

            resconv_shape = resconv_op.shape
            resconv_op = np.reshape(resconv_op,
                                         (resconv_shape[0], resconv_shape[1],
                                          resconv_shape[2] * resconv_shape[3])) * \
                                         (model_frame.Ny * model_frame.Nx) / (self.frame.Ny * self.frame.Nx)
            self._resconv_op = np.array(resconv_op, dtype=self.frame.dtype)

        #I should probably get rid of the 1-D case.
        else:

            # Coordinates for all psf pixels in model frame (centered on the frame's centre)
            # Choose the optimal shape for FFTPack DFT
            psf_fast = fftpack.helper.next_fast_len(diff_psf.shape[1 + (not self.small_axis)])

            # autograd.numpy.fft does not currently work
            # if the last dimension is odd
            while psf_fast % 2 != 0:
                psf_fast = fftpack.helper.next_fast_len(psf_fast+1)

            self.obs_fast = fftpack.helper.next_fast_len(model_frame.shape[1 + (self.small_axis)])

            # autograd.numpy.fft does not currently work
            # if the last dimension is odd
            while psf_fast % 2 != 0:
                self.obs_fast = fftpack.helper.next_fast_len(self.obs_fast + 1)

            # Computes the resampling/convolution matrix
            resconv_op = []
            for dpsf in diff_psf:

                resconv_temp = sinc_shift_1D(dpsf, self._coord_hr[(not self.small_axis)], (not self.small_axis),
                                             psf_fast, sign = 1)
                resconv_shape = np.shape(resconv_temp)

                if (not self.small_axis):
                    resconv_op.append(np.reshape(resconv_temp, (resconv_shape[0] * resconv_shape[1], resconv_shape[2])))
                else:
                    resconv_op.append(np.reshape(resconv_temp, (resconv_shape[0], resconv_shape[1] * resconv_shape[2])))
            self._resconv_op = np.array(resconv_op, dtype=self.frame.dtype)*(model_frame.Ny*model_frame.Nx)/\
                               (self.frame.Ny * self.frame.Nx)

        return self


    def _render(self, model):
        """Resample and convolve a model in the observation frame
        Parameters
        ----------
        model: array
            The model in some other data frame.
        Returns
        -------
        model_: array
            The convolved and resampled `model` in the observation frame.
        """
        model_ = model[self._band_slice, :, :]
        model_image = []
        if self.isrot:
            if self.small_axis:
                model_conv1d = sinc_shift_2D(model_, [-self.sin_rot * self.X_unrot, self.cos_rot * self.X_unrot],
                                             axes=[None], doit = 1)
                model_shape = np.shape(model_conv1d)
                for c in range(self.frame.C):
                    model_image.append(np.dot(model_conv1d[c].reshape(model_shape[1],
                                                                      model_shape[3] * model_shape[2]),
                                              self._resconv_op[c].T).T[:, ::-1])

            else:
                model_conv1d = sinc_shift_2D(model_, [self.Y_unrot * self.cos_rot, self.Y_unrot * self.sin_rot],
                                             axes=[None], doit = 1)
                model_shape = np.shape(model_conv1d)
                for c in range(self.frame.C):
                    model_image.append(np.dot(model_conv1d[c].reshape(model_shape[1],
                                                                      model_shape[3] * model_shape[2]),
                                              self._resconv_op[c].T)[::-1, :])


        else:
            for c in range(self.frame.C):

                #1-D convolution of the model. Here sign is -1 because the model has to be shifted in the direction
                # opposite to the shift as if applied to the PSF.
                model_conv1d = sinc_shift_1D(model_[c], self._coord_hr[self.small_axis], self.small_axis, self.obs_fast,
                                             sign = -1)
                model_shape = np.shape(model_conv1d)

                #Multiplication of the 1-D convolved model by the 1-D convolved PSF
                if (self.small_axis):
                    model_image.append(np.dot(self._resconv_op[c],model_conv1d.reshape(model_shape[0]*model_shape[1],
                                                                                    model_shape[2])))
                else:
                    model_image.append(np.dot(model_conv1d.reshape(model_shape[0],model_shape[1]*model_shape[2]),
                                            self._resconv_op[c]))

        model_image = np.array(model_image, dtype=self.frame.dtype)

        return model_image

    def render(self, model):
        """Resample and convolve a model in the observation frame for display only!
        Parameters
        ----------
        model: array
            The model in some other data frame.
        Returns
        -------
        model_: array
            The convolved and resampled `model` in the observation frame.
        """
        img = np.zeros(self.frame.shape)

        min_lr = [np.min(self._coord_lr[0]).astype(int), np.min(self._coord_lr[1]).astype(int)]
        max_lr = [np.max(self._coord_lr[0]).astype(int), np.max(self._coord_lr[1]).astype(int)]
        if self.isrot:
            img[:, min_lr[0]:max_lr[0] + 1, min_lr[1]:max_lr[1] + 1] = \
                self._render(model)
        else:
            img[:, min_lr[0]:max_lr[0] + 1, min_lr[1]:max_lr[1] + 1] = self._render(model)
        return img

    def get_loss(self, model):
        """Computes the loss/fidelity of a given model wrt to the observation
        Parameters
        ----------
        model: array
            A model from `Blend`
        Returns
        -------
        loss: float
            Loss of the model
        """

        model_ = self._render(model)

        min_lr = [np.min(self._coord_lr[0]).astype(int), np.min(self._coord_lr[1]).astype(int)]
        max_lr = [np.max(self._coord_lr[0]).astype(int), np.max(self._coord_lr[1]).astype(int)]
        return 0.5 * np.sum((self.weights * (
                model_ -
                self.images[:, min_lr[0]:max_lr[0] + 1, min_lr[1]:max_lr[1] + 1])) ** 2)<|MERGE_RESOLUTION|>--- conflicted
+++ resolved
@@ -74,7 +74,6 @@
 def sinc_shift_2D(imgs, shifts, axes = [None], doit = 0, padding = 0):
     '''Performs 2 1D sinc convolutions and shifting along one rotated axis in Fourier space.
 
-<<<<<<< HEAD
     Parameters
     ----------
     imgs: array
@@ -139,8 +138,6 @@
 
     return op
 
-=======
->>>>>>> e0545810
 class Frame():
     """Spatial and spectral characteristics of the data
 
