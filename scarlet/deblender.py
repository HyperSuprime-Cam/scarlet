--- conflicted
+++ resolved
@@ -13,13 +13,10 @@
 class Source(object):
     def __init__(self, center, size, psf=None, constraints=None, sed=None, morph=None, fix_sed=False, fix_morph=False, shift_center=0.2, prox_sed=None, prox_morph=None):
 
-<<<<<<< HEAD
-=======
         if np.isscalar(size):
             size = [size] * 2
         self.shift_center = shift_center
 
->>>>>>> 285b01c8
         # copy sed/morph if present
         self.sed = np.copy(sed) # works even if None
         if sed is not None:
@@ -35,20 +32,11 @@
         if psf is None:
             P = None
         else:
-<<<<<<< HEAD
             self.P = self._adapt_PSF(psf)
-        self.shift_center = shift_center
+        self._gammaOp = transformations.GammaOp(size, P=P)
 
         # set center coordinates and translation operators
-        if np.isscalar(size):
-            size = [size] * 2
-=======
-            P = self._adapt_PSF(psf)
-        self._gammaOp = transformations.GammaOp(size, P=P)
-
-        # set center coordinates and translation operators
-        # needs to have psf set up first for optional PSF convolution
->>>>>>> 285b01c8
+        # needs to have GammaOp set up first
         self.set_center(center, size=size)
 
         # set constraints: first projection-style
@@ -143,15 +131,9 @@
         y_, x_ = self.center_int
         self.bb = (slice(None), slice(y_ - size[1]//2, y_ + size[1]//2 + 1), slice(x_ - size[0]//2, x_ + size[0]//2 + 1))
 
-<<<<<<< HEAD
-        # compute translation&psf operators
-        self._translate_psf()
-=======
-        # compute translation & psf operators
         dx = self.x - x_
         dy = self.y - y_
         self.Gamma = self._gammaOp(dy,dx)
->>>>>>> 285b01c8
 
     def resize(self):
         raise NotImplementedError()
@@ -325,28 +307,6 @@
                 else: # l1 norm for TV_x
                     self.proxs_g[1].append(partial(proxmin.operators.prox_soft, thresh=self.constraints[c]))
 
-<<<<<<< HEAD
-    def _translate_psf(self):
-        """Build the operators to perform a translation
-        """
-        y_, x_ = self.center_int
-        dx = x_ - self.x
-        dy = y_ - self.y
-        Tx, Ty = transformations.getTranslationOps((self.Ny, self.Nx), dx, dy)
-        self.Gamma = transformations.getGammaOp(Tx, Ty, self.P)
-
-        # for centroid shift: compute shifted Gammas
-        if self.shift_center:
-            # TODO: optimize dxy to be comparable to likely shift
-            # TODO: Alternative: Grid of shifted PSF to interpolate at any given ddx/ddy
-            dxy = self.shift_center
-            Tx_, Ty_ = transformations.getTranslationOps((self.Ny, self.Nx), dx+dxy, dy+dxy)
-            # get the shifted image in x/y by adjusting only the Tx/Ty
-            self.dGamma_x = transformations.getGammaOp(Tx_, Ty, self.P)
-            self.dGamma_y = transformations.getGammaOp(Tx, Ty_, self.P)
-
-=======
->>>>>>> 285b01c8
     def _adapt_PSF(self, psf):
         # Simpler for likelihood gradients if psf = const across B
         if hasattr(psf, 'shape'): # single matrix
